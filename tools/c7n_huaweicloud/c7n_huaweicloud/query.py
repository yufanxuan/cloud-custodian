# Copyright The Cloud Custodian Authors.
# SPDX-License-Identifier: Apache-2.0
import json
import logging
import jmespath
import sys

from c7n.actions import ActionRegistry
from c7n.filters import FilterRegistry
from c7n.manager import ResourceManager
from c7n.query import sources, MaxResourceLimit
from c7n.utils import local_session
<<<<<<< HEAD
from tools.c7n_huaweicloud.c7n_huaweicloud.pagination import Pagination
=======
from c7n_huaweicloud.actions.tms import register_tms_actions
from c7n_huaweicloud.filters.tms import register_tms_filters

from c7n_huaweicloud.marker_pagination import MarkerPagination

from huaweicloudsdkcore.exceptions import exceptions
>>>>>>> 469db76b

log = logging.getLogger('custodian.huaweicloud.query')

DEFAULT_LIMIT_SIZE = 100
DEFAULT_MAXITEMS_SIZE = 400


def _dict_map(obj, params_map):
    if not params_map:
        return obj
    for k, v in params_map.items():
        obj.__dict__['_' + k] = v

def _dict_map(obj, params_map):
    if not params_map:
        return obj
    for k, v in params_map.items():
        if hasattr(obj, k):
            setattr(obj, k, v)
        else:
            print(f"Object {type(obj)} does not have att {k}")
    return obj

class ResourceQuery:
    def __init__(self, session_factory):
        self.session_factory = session_factory

    @staticmethod
    def resolve(resource_type):
        if not isinstance(resource_type, type):
            raise ValueError(resource_type)
        return resource_type

    def filter(self, resource_manager, **params):
        m = resource_manager.resource_type
        enum_op, path, pagination = m.enum_spec

        # ims special processing
        if pagination == 'ims':
            resources = self._pagination_ims(m, enum_op, path)
        elif pagination == 'offset':
            resources = self._pagination_limit_offset(m, enum_op, path)
<<<<<<< HEAD
        elif isinstance(pagination, Pagination):
            resources = self._pagination(m, enum_op, path, pagination)
=======
        elif pagination == 'marker':
            resources = self._pagination_limit_marker(m, enum_op, path)
        elif pagination == 'maxitems-marker':
            resources = self._pagination_maxitems_marker(m, enum_op, path)
        elif pagination is None:
            resources = self._non_pagination(m, enum_op, path)
        elif pagination == 'page':
            resources = self._pagination_limit_page(m, enum_op, path)
>>>>>>> 469db76b
        else:
            log.exception(f"Unsupported pagination type: {pagination}")
            sys.exit(1)
        return resources

    def _pagination_limit_offset(self, m, enum_op, path):
        session = local_session(self.session_factory)
        client = session.client(m.service)

        offset = 0
        limit = DEFAULT_LIMIT_SIZE
        resources = []
        while 1:
            request = session.request(m.service)
            request.limit = limit
            request.offset = offset
            response = self._invoke_client_enum(client, enum_op, request)
            res = jmespath.search(path, eval(
                str(response).replace('null', 'None').replace('false', 'False').
                replace('true', 'True')))

            if path == '*':
                resources.append(json.loads(str(response)))
                return resources

            # replace id with the specified one
            if res is not None:
                for data in res:
                    data['id'] = data[m.id]
                    data['tag_resource_type'] = m.tag_resource_type

            resources = resources + res
            if len(res) == limit:
                offset += limit
            else:
                return resources
        return resources

    def _pagination_maxitems_marker(self, m, enum_op, path):
        session = local_session(self.session_factory)
        client = session.client(m.service)

        marker, count = 0, 0
        maxitems = DEFAULT_MAXITEMS_SIZE
        resources = []
        while 1:
            request = session.request(m.service)
            request.marker = marker
            request.maxitems = maxitems
            try:
                response = self._invoke_client_enum(client, enum_op, request)
            except exceptions.ClientRequestException as e:
                log.error(
                    f"request[{e.request_id}] failed[{e.status_code}], error_code[{e.error_code}],"
                    f" error_msg[{e.error_msg}]")
                return resources
            count = response.count
            next_marker = response.next_marker
            res = jmespath.search(path, eval(
                str(response)
                .replace('null', 'None').replace('false', 'False').
                replace('true', 'True')))

            # replace id with the specified one
            if res is not None:
                for data in res:
                    data['id'] = data[m.id]

            resources = resources + res
            marker = next_marker
            if next_marker >= count:
                break
        return resources

    def _pagination_limit_marker(self, m, enum_op, path,
                                 marker_pagination: MarkerPagination = None):
        session = local_session(self.session_factory)
        client = session.client(m.service)

        if not marker_pagination:
            marker_pagination = DefaultMarkerPagination(DEFAULT_LIMIT_SIZE)
        page_params = marker_pagination.get_first_page_params()
        request = session.request(m.service)
        _dict_map(request, page_params)
        resources = []
        while 1:
            response = self._invoke_client_enum(client, enum_op, request)
            response = eval(str(response).replace('null', 'None').
                            replace('false', 'False').replace('true', 'True'))
            res = jmespath.search(path, response)

            # replace id with the specified one
            if res is None or len(res) == 0:
                return resources
            # re-set id
            if 'id' not in res[0]:
                for data in res:
                    data['id'] = data[m.id]
            # merge result
            resources = resources + res

            # get next page info
            next_page_params = marker_pagination.get_next_page_params(response)
            if next_page_params:
                _dict_map(request, next_page_params)
            else:
                return resources

    def _non_pagination(self, m, enum_op, path):
        session = local_session(self.session_factory)
        client = session.client(m.service)
        request = session.request(m.service)

        response = getattr(client, enum_op)(request)
        res = jmespath.search(path, eval(
            str(response).replace('null', 'None').replace('false', 'False')
            .replace('true', 'True')))

        return list(res)

    def _pagination_limit_page(self, m, enum_op, path):
        session = local_session(self.session_factory)
        client = session.client(m.service)

        page = 1
        limit = DEFAULT_LIMIT_SIZE
        resources = []
        while 1:
            request = session.request(m.service)
            request.limit = limit
            request.offset = page
            response = self._invoke_client_enum(client, enum_op, request)
            res = jmespath.search(path, eval(
                str(response).replace('null', 'None').replace('false', 'False').
                replace('true', 'True')))

            if path == '*':
                resources.append(json.loads(str(response)))
                return resources

            if path == '*':
                resources.append(json.loads(str(response)))
                return resources

            # replace id with the specified one
            if res is not None:
                for data in res:
                    data['id'] = data[m.id]
                    data['tag_resource_type'] = m.tag_resource_type

            resources = resources + res
            if len(res) == limit:
                page += 1
            else:
                return resources
        return resources

    def _invoke_client_enum(self, client, enum_op, request):
        return getattr(client, enum_op)(request)

<<<<<<< HEAD
    def _pagination(self, m, enum_op, path, pagination: Pagination):
        session = local_session(self.session_factory)
        client = session.client(m.service)

        page_params = pagination.get_first_page_params()
        request = session.request(m.service)
        request = _dict_map(request, page_params)
        resources = []

        while 1:
            response = self._invoke_client_enum(client, enum_op, request)
            res = jmespath.search(path, eval(
                str(response).replace('null', 'None').replace('false', 'False').replace('true', 'True')))
            # replace id with the specified one
            if res is None or len(res) == 0:
                return resources
            # re-set id
            if 'id' not in res[0]:
                for data in res:
                    data['id'] = data[m.id]
            # merge result
            resources = resources + res
            # get next page info
            next_page_params = pagination.get_next_page_params(response)
            if next_page_params:
                request = _dict_map(request, next_page_params)
            else:
                return resources
=======
    def _pagination_ims(self, m, enum_op, path):
        session = local_session(self.session_factory)
        client = session.client(m.service)
        project_id = client._credentials.project_id
        marker = None
        limit = DEFAULT_LIMIT_SIZE
        resources = []
        while 1:
            request = session.request(m.service)
            request.limit = limit
            request.marker = marker
            request.owner = project_id
            response = self._invoke_client_enum(client, enum_op, request)
            res = jmespath.search(
                path,
                eval(
                    str(response)
                    .replace("null", "None")
                    .replace("false", "False")
                    .replace("true", "True")
                ),
            )
            if not res:
                return resources
            for data in res:
                data["id"] = data[m.id]
                marker = data["id"]
                if getattr(m, 'tag_resource_type', None):
                    data["tag_resource_type"] = m.tag_resource_type
            resources.extend(res)
        return resources


# abstract method for pagination
class DefaultMarkerPagination(MarkerPagination):
    def __init__(self, limit):
        self.limit = limit

    def get_first_page_params(self):
        return {'limit': self.limit}

    def get_next_page_params(self, response):
        page_info = jmespath.search('page_info', response)
        if not page_info:
            return None
        next_marker = page_info.get('next_marker')
        if not next_marker:
            return None
        return {'limit': self.limit, 'marker': next_marker}

>>>>>>> 469db76b

@sources.register('describe-huaweicloud')
class DescribeSource:
    def __init__(self, manager):
        self.manager = manager
        self.query = ResourceQuery(manager.session_factory)

    def get_resources(self, query):
        if query is None:
            query = {}
        return self.query.filter(self.manager, **query)

    def get_permissions(self):
        return ()

    def augment(self, resources):
        return resources


class QueryMeta(type):
    """metaclass to have consistent action/filter registry for new resources."""

    def __new__(cls, name, parents, attrs):
        if 'resource_type' not in attrs:
            return super(QueryMeta, cls).__new__(cls, name, parents, attrs)

        if 'filter_registry' not in attrs:
            attrs['filter_registry'] = FilterRegistry(
                '%s.filters' % name.lower())
        if 'action_registry' not in attrs:
            attrs['action_registry'] = ActionRegistry(
                '%s.actions' % name.lower())

        m = ResourceQuery.resolve(attrs['resource_type'])
        if getattr(m, 'tag_resource_type', None):
            register_tms_actions(attrs['action_registry'])
            register_tms_filters(attrs['filter_registry'])
        return super(QueryMeta, cls).__new__(cls, name, parents, attrs)


class QueryResourceManager(ResourceManager, metaclass=QueryMeta):
    source_mapping = sources

    def __init__(self, ctx, data):
        super(QueryResourceManager, self).__init__(ctx, data)
        self.source = self.get_source(self.source_type)

    def get_permissions(self):
        return ()

    def get_source(self, source_type):
        if source_type in self.source_mapping:
            return self.source_mapping.get(source_type)(self)
        if source_type in sources:
            return sources[source_type](self)
        raise KeyError("Invalid Source %s" % source_type)

    def get_client(self):
        session = local_session(self.session_factory)
        client = session.client(self.resource_type.service)
        return client

    def get_model(self):
        return self.resource_type

    def get_cache_key(self, query):
        return {'source_type': self.source_type,
                'query': query,
                'service': self.resource_type.service}

    def get_resource(self, resource_info):
        return self.resource_type.get(self.get_client(), resource_info)

    def get_resources(self, resource_ids):
        resources = self.augment(self.source.get_resources(self.get_resource_query())) or []
        result = []
        for resource in resources:
            if resource["id"] in resource_ids:
                result.append(resource)
        return result

    @property
    def source_type(self):
        return self.data.get('source', 'describe-huaweicloud')

    def get_resource_query(self):
        if 'query' in self.data:
            return {'filter': self.data.get('query')}

    def resources(self, query=None):
        q = query or self.get_resource_query()
        key = self.get_cache_key(q)
        resources = None
        if self._cache.load():
            resources = self._cache.get(key)
            if resources:
                self.log.debug(
                    "Using cached %s: %d"
                    % (
                        "%s.%s" % (self.__class__.__module__, self.__class__.__name__),
                        len(resources),
                    )
                )
        if resources is None:
            resources = self._fetch_resources(q)
            self._cache.save(key, resources)

        resource_count = len(resources)
        resources = self.filter_resources(resources)

        # Check if we're out of a policies execution limits.
        if self.data == self.ctx.policy.data:
            self.check_resource_limit(len(resources), resource_count)
        return resources

    def check_resource_limit(self, selection_count, population_count):
        """Check if policy's execution affects more resources then its limit.
        """
        p = self.ctx.policy
        max_resource_limits = MaxResourceLimit(p, selection_count, population_count)
        return max_resource_limits.check_resource_limits()

    def _fetch_resources(self, query):
        return self.augment(self.source.get_resources(query)) or []

    def augment(self, resources):
        return resources


class TypeMeta(type):
    def __repr__(cls):
        return "<TypeInfo service:%s>" % (
            cls.service)


class TypeInfo(metaclass=TypeMeta):
    service = None<|MERGE_RESOLUTION|>--- conflicted
+++ resolved
@@ -10,16 +10,13 @@
 from c7n.manager import ResourceManager
 from c7n.query import sources, MaxResourceLimit
 from c7n.utils import local_session
-<<<<<<< HEAD
-from tools.c7n_huaweicloud.c7n_huaweicloud.pagination import Pagination
-=======
 from c7n_huaweicloud.actions.tms import register_tms_actions
 from c7n_huaweicloud.filters.tms import register_tms_filters
 
 from c7n_huaweicloud.marker_pagination import MarkerPagination
 
 from huaweicloudsdkcore.exceptions import exceptions
->>>>>>> 469db76b
+from tools.c7n_huaweicloud.c7n_huaweicloud.pagination import Pagination
 
 log = logging.getLogger('custodian.huaweicloud.query')
 
@@ -62,10 +59,6 @@
             resources = self._pagination_ims(m, enum_op, path)
         elif pagination == 'offset':
             resources = self._pagination_limit_offset(m, enum_op, path)
-<<<<<<< HEAD
-        elif isinstance(pagination, Pagination):
-            resources = self._pagination(m, enum_op, path, pagination)
-=======
         elif pagination == 'marker':
             resources = self._pagination_limit_marker(m, enum_op, path)
         elif pagination == 'maxitems-marker':
@@ -74,7 +67,8 @@
             resources = self._non_pagination(m, enum_op, path)
         elif pagination == 'page':
             resources = self._pagination_limit_page(m, enum_op, path)
->>>>>>> 469db76b
+        elif isinstance(pagination, Pagination):
+            resources = self._pagination(m, enum_op, path, pagination)
         else:
             log.exception(f"Unsupported pagination type: {pagination}")
             sys.exit(1)
@@ -235,36 +229,6 @@
     def _invoke_client_enum(self, client, enum_op, request):
         return getattr(client, enum_op)(request)
 
-<<<<<<< HEAD
-    def _pagination(self, m, enum_op, path, pagination: Pagination):
-        session = local_session(self.session_factory)
-        client = session.client(m.service)
-
-        page_params = pagination.get_first_page_params()
-        request = session.request(m.service)
-        request = _dict_map(request, page_params)
-        resources = []
-
-        while 1:
-            response = self._invoke_client_enum(client, enum_op, request)
-            res = jmespath.search(path, eval(
-                str(response).replace('null', 'None').replace('false', 'False').replace('true', 'True')))
-            # replace id with the specified one
-            if res is None or len(res) == 0:
-                return resources
-            # re-set id
-            if 'id' not in res[0]:
-                for data in res:
-                    data['id'] = data[m.id]
-            # merge result
-            resources = resources + res
-            # get next page info
-            next_page_params = pagination.get_next_page_params(response)
-            if next_page_params:
-                request = _dict_map(request, next_page_params)
-            else:
-                return resources
-=======
     def _pagination_ims(self, m, enum_op, path):
         session = local_session(self.session_factory)
         client = session.client(m.service)
@@ -297,6 +261,34 @@
             resources.extend(res)
         return resources
 
+    def _pagination(self, m, enum_op, path, pagination: Pagination):
+        session = local_session(self.session_factory)
+        client = session.client(m.service)
+
+        page_params = pagination.get_first_page_params()
+        request = session.request(m.service)
+        request = _dict_map(request, page_params)
+        resources = []
+
+        while 1:
+            response = self._invoke_client_enum(client, enum_op, request)
+            res = jmespath.search(path, eval(
+                str(response).replace('null', 'None').replace('false', 'False').replace('true', 'True')))
+            # replace id with the specified one
+            if res is None or len(res) == 0:
+                return resources
+            # re-set id
+            if 'id' not in res[0]:
+                for data in res:
+                    data['id'] = data[m.id]
+            # merge result
+            resources = resources + res
+            # get next page info
+            next_page_params = pagination.get_next_page_params(response)
+            if next_page_params:
+                request = _dict_map(request, next_page_params)
+            else:
+                return resources
 
 # abstract method for pagination
 class DefaultMarkerPagination(MarkerPagination):
@@ -315,7 +307,7 @@
             return None
         return {'limit': self.limit, 'marker': next_marker}
 
->>>>>>> 469db76b
+
 
 @sources.register('describe-huaweicloud')
 class DescribeSource:
