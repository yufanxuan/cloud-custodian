# Copyright The Cloud Custodian Authors.
# SPDX-License-Identifier: Apache-2.0

import logging
import os
import sys

from huaweicloudsdkconfig.v1 import ConfigClient, ShowTrackerConfigRequest
from huaweicloudsdkconfig.v1.region.config_region import ConfigRegion
from huaweicloudsdkcore.auth.credentials import BasicCredentials, GlobalCredentials
from huaweicloudsdkcore.auth.provider import MetadataCredentialProvider
from huaweicloudsdkecs.v2 import EcsClient, ListServersDetailsRequest
from huaweicloudsdkecs.v2.region.ecs_region import EcsRegion
from huaweicloudsdkbms.v1 import BmsClient, ListBareMetalServerDetailsRequest
from huaweicloudsdkbms.v1.region.bms_region import BmsRegion
from huaweicloudsdkevs.v2 import EvsClient, ListVolumesRequest
from huaweicloudsdkevs.v2.region.evs_region import EvsRegion
from huaweicloudsdkiam.v5 import (
    IamClient as IamClientV5,
    ListUsersV5Request,
    ListPoliciesV5Request,
)
from huaweicloudsdkiam.v5.region import iam_region as iam_region_v5
from huaweicloudsdkiam.v3 import IamClient as IamClientV3
from huaweicloudsdkiam.v3.region.iam_region import IamRegion as iam_region_v3
from huaweicloudsdkvpc.v2 import ListSecurityGroupsRequest
from huaweicloudsdkvpc.v2.vpc_client import VpcClient as VpcClientV2
from huaweicloudsdkvpc.v3.region.vpc_region import VpcRegion
from huaweicloudsdkvpc.v3.vpc_client import VpcClient as VpcClientV3
from huaweicloudsdkfunctiongraph.v2 import FunctionGraphClient, ListFunctionsRequest
from huaweicloudsdkfunctiongraph.v2.region.functiongraph_region import (
    FunctionGraphRegion,
)
from huaweicloudsdktms.v1 import TmsClient
from huaweicloudsdktms.v1.region.tms_region import TmsRegion
from huaweicloudsdklts.v2 import LtsClient, ListTransfersRequest, ListLogGroupsRequest
from huaweicloudsdklts.v2.region.lts_region import LtsRegion
from huaweicloudsdkdeh.v1 import DeHClient, ListDedicatedHostsRequest
from huaweicloudsdkdeh.v1.region.deh_region import DeHRegion
from huaweicloudsdker.v3 import ErClient, ListEnterpriseRoutersRequest
from huaweicloudsdker.v3.region.er_region import ErRegion
from obs import ObsClient
from huaweicloudsdkces.v2 import CesClient, ListAlarmRulesRequest
from huaweicloudsdkces.v2.region.ces_region import CesRegion
from huaweicloudsdkkafka.v2 import KafkaClient, ListInstancesRequest
from huaweicloudsdkkafka.v2.region.kafka_region import KafkaRegion
from huaweicloudsdkkms.v2 import KmsClient, ListKeysRequest, ListKeysRequestBody
from huaweicloudsdkkms.v2.region.kms_region import KmsRegion
from huaweicloudsdkeg.v1 import EgClient
from huaweicloudsdkeg.v1.region.eg_region import EgRegion
from huaweicloudsdkelb.v3.region.elb_region import ElbRegion
from huaweicloudsdkelb.v3 import (
    ElbClient,
    ListLoadBalancersRequest,
    ListListenersRequest,
)
from huaweicloudsdkeg.v1 import ListSubscriptionsRequest
from huaweicloudsdkeip.v3.region.eip_region import EipRegion
from huaweicloudsdkeip.v3 import EipClient, ListPublicipsRequest
from huaweicloudsdkeip.v2 import EipClient as EipClientV2
from huaweicloudsdkeip.v2.region.eip_region import EipRegion as EipRegionV2
from huaweicloudsdkgeip.v3.region.geip_region import GeipRegion
from huaweicloudsdkgeip.v3 import GeipClient
from huaweicloudsdkims.v2.region.ims_region import ImsRegion
from huaweicloudsdkims.v2 import ImsClient, ListImagesRequest
from huaweicloudsdkcbr.v1.region.cbr_region import CbrRegion
from huaweicloudsdkcbr.v1 import CbrClient
from huaweicloudsdksmn.v2.region.smn_region import SmnRegion
from huaweicloudsdksmn.v2 import SmnClient as SmnSdkClient, ListTopicsRequest
from huaweicloudsdknat.v2.region.nat_region import NatRegion
from huaweicloudsdknat.v2 import (
    ListNatGatewaysRequest,
    NatClient,
    ListNatGatewaySnatRulesRequest,
    ListNatGatewayDnatRulesRequest,
)
from huaweicloudsdkcts.v3 import (
    CtsClient,
    ListTrackersRequest,
    ListNotificationsRequest,
)
from huaweicloudsdkcts.v3.region.cts_region import CtsRegion
from huaweicloudsdkcbr.v1 import ListBackupsRequest, ListVaultRequest, ListProtectableRequest
from huaweicloudsdksfsturbo.v1 import SFSTurboClient, ListSharesRequest
from huaweicloudsdksfsturbo.v1.region.sfsturbo_region import SFSTurboRegion
from huaweicloudsdkcoc.v1 import CocClient, ListInstanceCompliantRequest
from huaweicloudsdkcoc.v1.region.coc_region import CocRegion
from huaweicloudsdkorganizations.v1 import (
    OrganizationsClient,
    ListAccountsRequest,
    ListOrganizationalUnitsRequest,
    ListPoliciesRequest,
)
from huaweicloudsdkorganizations.v1.region.organizations_region import (
    OrganizationsRegion,
)
from huaweicloudsdkantiddos.v1 import AntiDDoSClient, ListDDosStatusRequest
from huaweicloudsdkantiddos.v1.region.antiddos_region import AntiDDoSRegion
from huaweicloudsdksecmaster.v2 import ListWorkspacesRequest, SecMasterClient
from huaweicloudsdksecmaster.v2.region.secmaster_region import SecMasterRegion
from huaweicloudsdkhss.v5 import ListHostStatusRequest, HssClient
from huaweicloudsdkhss.v5.region.hss_region import HssRegion
from huaweicloudsdkram.v1 import (
    RamClient,
    SearchResourceShareAssociationsRequest,
    SearchResourceShareAssociationsReqBody,
    SearchSharedResourcesRequest, SearchSharedResourcesReqBody,
)
from huaweicloudsdkrds.v3 import RdsClient, ListInstancesRequest as RdsListInstancesRequest
from huaweicloudsdkrds.v3.region.rds_region import RdsRegion
from huaweicloudsdkram.v1.region.ram_region import RamRegion
from huaweicloudsdkrocketmq.v2 import (
    RocketMQClient, ListInstancesRequest as RocketMQListInstancesRequest
)
from huaweicloudsdkrocketmq.v2.region.rocketmq_region import RocketMQRegion
from huaweicloudsdkapig.v2 import (
    ApigClient,
    ListApisV2Request,
    ListEnvironmentsV2Request,
    ListApiGroupsV2Request,
    ListInstancesV2Request,
)
from huaweicloudsdkapig.v2.region.apig_region import ApigRegion
from huaweicloudsdkswr.v2 import SwrClient, ListReposDetailsRequest, ListRepositoryTagsRequest
from huaweicloudsdkswr.v2.region.swr_region import SwrRegion
from huaweicloudsdkscm.v3 import ScmClient, ListCertificatesRequest
from huaweicloudsdkscm.v3.region.scm_region import ScmRegion
from huaweicloudsdkaom.v2 import (
    AomClient,
    ListMetricOrEventAlarmRuleRequest
)
from huaweicloudsdkaom.v2.region.aom_region import AomRegion
from huaweicloudsdkdc.v3 import DcClient, ListDirectConnectsRequest
from huaweicloudsdkdc.v3.region.dc_region import DcRegion
from huaweicloudsdkcc.v3 import CcClient, ListCentralNetworksRequest
from huaweicloudsdkcc.v3.region.cc_region import CcRegion
from huaweicloudsdkcdn.v2 import CdnClient, ListDomainsRequest
from huaweicloudsdkcdn.v2.region.cdn_region import CdnRegion
from huaweicloudsdkworkspace.v2 import WorkspaceClient, ListDesktopsDetailRequest
from huaweicloudsdkworkspace.v2.region.workspace_region import WorkspaceRegion
from huaweicloudsdkccm.v1 import CcmClient, ListCertificateAuthorityRequest, ListCertificateRequest
from huaweicloudsdkccm.v1.region.ccm_region import CcmRegion
from c7n_huaweicloud.utils.cci_client import CCIClient
from huaweicloudsdkvpcep.v1 import VpcepClient
from huaweicloudsdkvpcep.v1.region.vpcep_region import VpcepRegion
from huaweicloudsdkvpcep.v1 import ListEndpointsRequest
from huaweicloudsdkvpcep.v1 import ListEndpointServiceRequest

# CCE相关导入
from huaweicloudsdkcce.v3 import (
    CceClient,
    ListClustersRequest,
    ListNodePoolsRequest,
    ListNodesRequest,
    ListAddonTemplatesRequest,
    ListAddonInstancesRequest,
    ListChartsRequest,
    ListReleasesRequest
)
from huaweicloudsdkcce.v3.region.cce_region import CceRegion
from huaweicloudsdkas.v1 import (
     AsClient, ListScalingGroupsRequest,
    ListScalingConfigsRequest, ListAllScalingV2PoliciesRequest
)
from huaweicloudsdkas.v1.region.as_region import AsRegion
from huaweicloudsdkelb.v2 import ElbClient as ElbClientV2
from huaweicloudsdkelb.v2.region.elb_region import ElbRegion as ElbRegionV2


log = logging.getLogger("custodian.huaweicloud.client")


class Session:
    """Session"""

    def __init__(self, options=None):
        self.token = None
        self.domain_id = None
        self.region = None
        self.ak = None
        self.sk = None
        if options is not None:
            self.ak = options.get("access_key_id")
            self.sk = options.get("secret_access_key")
            self.token = options.get("security_token")
            self.domain_id = options.get("domain_id")
            self.region = options.get("region")
            self.domain_name = options.get("name")
            self.status = options.get("status")
            self.tags = options.get("tags")
        self.ak = self.ak or os.getenv("HUAWEI_ACCESS_KEY_ID")
        self.sk = self.sk or os.getenv("HUAWEI_SECRET_ACCESS_KEY")
        self.region = self.region or os.getenv("HUAWEI_DEFAULT_REGION")

        if not self.region:
            log.error(
                "No default region set. Specify a default via HUAWEI_DEFAULT_REGION."
            )
            sys.exit(1)

    def client(self, service):
        if self.ak is None or self.sk is None:
            # basic
            basic_provider = (
                MetadataCredentialProvider.get_basic_credential_metadata_provider()
            )
            credentials = basic_provider.get_credentials()

            # global
            global_provider = (
                MetadataCredentialProvider.get_global_credential_metadata_provider()
            )
            globalCredentials = global_provider.get_credentials()
        else:
            credentials = BasicCredentials(
                self.ak, self.sk, os.getenv("HUAWEI_PROJECT_ID")
            ).with_security_token(self.token)
            globalCredentials = (GlobalCredentials(self.ak, self.sk, self.domain_id)
                                 .with_security_token(self.token))
        client = None
        if service == "vpc":
            client = (
                VpcClientV3.new_builder()
                .with_credentials(credentials)
                .with_region(VpcRegion.value_of(self.region))
                .build()
            )
        elif service == "vpc_v2":
            client = (
                VpcClientV2.new_builder()
                .with_credentials(credentials)
                .with_region(VpcRegion.value_of(self.region))
                .build()
            )
        elif service == "ecs":
            client = (
                EcsClient.new_builder()
                .with_credentials(credentials)
                .with_region(EcsRegion.value_of(self.region))
                .build()
            )
        elif service == "er":
            client = (
                ErClient.new_builder()
                .with_credentials(credentials)
                .with_region(ErRegion.value_of(self.region))
                .build()
            )
        elif service == "evs":
            client = (
                EvsClient.new_builder()
                .with_credentials(credentials)
                .with_region(EvsRegion.value_of(self.region))
                .build()
            )
        elif service in ["lts-transfer", "lts-stream"]:
            client = (
                LtsClient.new_builder()
                .with_credentials(credentials)
                .with_region(LtsRegion.value_of(self.region))
                .build()
            )
        elif service == "tms":
            client = (
                TmsClient.new_builder()
                .with_credentials(globalCredentials)
                .with_region(TmsRegion.value_of("ap-southeast-1"))
                .build()
            )
        elif service == "elb_v2":
            client = (
                ElbClientV2.new_builder()
                .with_credentials(credentials)
                .with_region(ElbRegionV2.value_of(self.region))
                .build()
            )
        elif service == "cbr":
            client = (
                CbrClient.new_builder()
                .with_credentials(credentials)
                .with_region(CbrRegion.value_of(self.region))
                .build()
            )
        elif service in ["iam-user", "iam-policy"]:
            client = (
                IamClientV5.new_builder()
                .with_credentials(globalCredentials)
                .with_region(iam_region_v5.IamRegion.value_of(self.region))
                .build()
            )
        elif service == "iam-v3":
            client = (
                IamClientV3.new_builder()
                .with_credentials(globalCredentials)
                .with_region(iam_region_v3.value_of(self.region))
                .build()
            )
        elif service == "config":
            client = (
                ConfigClient.new_builder()
                .with_credentials(globalCredentials)
                .with_region(ConfigRegion.value_of("cn-north-4"))
                .build()
            )
        elif service == "deh":
            client = (
                DeHClient.new_builder()
                .with_credentials(credentials)
                .with_region(DeHRegion.value_of(self.region))
                .build()
            )
        elif service == "obs":
            client = self.region_client(service, self.region)
        elif service == "ces":
            client = (
                CesClient.new_builder()
                .with_credentials(credentials)
                .with_region(CesRegion.value_of(self.region))
                .build()
            )
        elif service == "smn":
            client = (
                SmnClient.new_builder()
                .with_credentials(credentials)
                .with_region(SmnRegion.value_of(self.region))
                .build()
            )
        elif service == "kms":
            client = (
                KmsClient.new_builder()
                .with_credentials(credentials)
                .with_region(KmsRegion.value_of(self.region))
                .build()
            )
        elif service == "functiongraph":
            client = (
                FunctionGraphClient.new_builder()
                .with_credentials(credentials)
                .with_region(FunctionGraphRegion.value_of(self.region))
                .build()
            )
        elif service == "eg":
            client = (
                EgClient.new_builder()
                .with_credentials(credentials)
                .with_region(EgRegion.value_of(self.region))
                .build()
            )
        elif service in ["elb_loadbalancer", "elb_listener"]:
            client = (
                ElbClient.new_builder()
                .with_credentials(credentials)
                .with_region(ElbRegion.value_of(self.region))
                .build()
            )
        elif service == "eip":
            client = (
                EipClient.new_builder()
                .with_credentials(credentials)
                .with_region(EipRegion.value_of(self.region))
                .build()
            )
        elif service == "eip_v2":
            client = (
                EipClientV2.new_builder()
                .with_credentials(credentials)
                .with_region(EipRegionV2.value_of(self.region))
                .build()
            )
        elif service == "geip":
            client = (
                GeipClient.new_builder()
                .with_credentials(credentials)
                .with_region(GeipRegion.value_of(self.region))
                .build()
            )
        elif service == "ims":
            client = (
                ImsClient.new_builder()
                .with_credentials(credentials)
                .with_region(ImsRegion.value_of(self.region))
                .build()
            )
        elif service == "workspace":
            client = (
                WorkspaceClient.new_builder()
                .with_credentials(credentials)
                .with_region(WorkspaceRegion.value_of(self.region))
                .build()
            )
        elif (
                service == "cbr-backup" or service == "cbr-vault" or service == "cbr-protectable"
        ):
            client = (
                CbrClient.new_builder()
                .with_credentials(credentials)
                .with_region(CbrRegion.value_of(self.region))
                .build()
            )
        elif service in ["nat_gateway", "nat_snat_rule", "nat_dnat_rule"]:
            client = (
                NatClient.new_builder()
                .with_credentials(credentials)
                .with_region(NatRegion.value_of(self.region))
                .build()
            )
        elif service == "secmaster":
            client = (
                SecMasterClient.new_builder()
                .with_credentials(credentials)
                .with_region(SecMasterRegion.value_of(self.region))
                .build()
            )
        elif service == "hss":
            client = (
                HssClient.new_builder()
                .with_credentials(credentials)
                .with_region(HssRegion.value_of(self.region))
                .build()
            )
        elif service == "cts-tracker":
            client = (
                CtsClient.new_builder()
                .with_credentials(credentials)
                .with_region(CtsRegion.value_of(self.region))
                .build()
            )
        elif service == "cts-notification-smn":
            client = (
                CtsClient.new_builder()
                .with_credentials(credentials)
                .with_region(CtsRegion.value_of(self.region))
                .build()
            )
        elif service == "cts-notification-func":
            client = (
                CtsClient.new_builder()
                .with_credentials(credentials)
                .with_region(CtsRegion.value_of(self.region))
                .build()
            )
        elif service == "sfsturbo":
            client = (
                SFSTurboClient.new_builder()
                .with_credentials(credentials)
                .with_region(SFSTurboRegion.value_of(self.region))
                .build()
            )
        elif service == "cbr":
            client = (
                CbrClient.new_builder()
                .with_credentials(credentials)
                .with_region(CbrRegion.value_of(self.region))
                .build()
            )
        elif service == "coc":
            client = (
                CocClient.new_builder()
                .with_credentials(globalCredentials)
                .with_region(CocRegion.value_of("cn-north-4"))
                .build()
            )
        elif service in ["org-policy", "org-unit", "org-account"]:
            client = (
                OrganizationsClient.new_builder()
                .with_credentials(globalCredentials)
                .with_region(OrganizationsRegion.CN_NORTH_4)
                .build()
            )
        elif service == "ram":
            client = (
                RamClient.new_builder()
                .with_credentials(globalCredentials)
                .with_region(RamRegion.CN_NORTH_4)
                .build()
            )
        elif service == "antiddos":
            client = (
                AntiDDoSClient.new_builder()
                .with_credentials(credentials)
                .with_region(AntiDDoSRegion.value_of(self.region))
                .build()
            )
        elif service == 'kafka':
            client = (
                KafkaClient.new_builder()
                .with_credentials(credentials)
                .with_region(KafkaRegion.value_of(self.region))
                .build()
            )
        elif service == 'reliability':
            client = (
                RocketMQClient.new_builder()
                .with_credentials(credentials)
                .with_region(RocketMQRegion.value_of(self.region))
                .build()
            )
        elif service == 'apig' or service in ['apig-api', 'apig-stage', 'apig-api-groups',
                                              'apig-instance']:
            client = (
                ApigClient.new_builder()
                .with_credentials(credentials)
                .with_region(ApigRegion.value_of(self.region))
                .build()
            )
        elif service in ['swr', 'swr-image']:
            client = (
                SwrClient.new_builder()
                .with_credentials(credentials)
                .with_region(SwrRegion.value_of(self.region))
                .build()
            )
        elif service == 'ccm-ssl-certificate':
            client = (
                ScmClient.new_builder()
                .with_credentials(globalCredentials)
                .with_region(ScmRegion.value_of("ap-southeast-1"))
                .build()
            )
        elif service == 'dc':
            client = (
                DcClient.new_builder()
                .with_credentials(credentials)
                .with_region(DcRegion.value_of(self.region))
                .build()
            )
        elif service == "cc":
            client = (
                CcClient.new_builder()
                .with_credentials(globalCredentials)
                .with_region(CcRegion.CN_NORTH_4)
                .build()
            )
        elif service == "cdn":
            client = (
                CdnClient.new_builder()
                .with_credentials(globalCredentials)
                .with_region(CdnRegion.CN_NORTH_1)
                .build()
            )
        elif service == "bms":
            client = (
                BmsClient.new_builder()
                .with_credentials(credentials)
                .with_region(BmsRegion.value_of(self.region))
                .build()
            )
        elif service == "rds":
            client = (
                RdsClient.new_builder()
                .with_credentials(credentials)
                .with_region(RdsRegion.value_of(self.region))
                .build()
            )
        elif service == 'aom':
            client = (
                AomClient.new_builder()
                .with_credentials(credentials)
                .with_region(AomRegion.value_of(self.region))
                .build()
            )
        elif service in ['ccm-private-ca', 'ccm-private-certificate']:
            client = (
                CcmClient.new_builder()
                .with_credentials(globalCredentials)
                .with_region(CcmRegion.value_of("sa-brazil-1"))
                .build()
            )
        elif service == "cci":
            client = CCIClient(self.region, credentials)
        elif service in ['vpcep-ep', 'vpcep-eps']:
            client = (
                VpcepClient.new_builder()
                .with_credentials(credentials)
                .with_region(VpcepRegion.value_of(self.region))
                .build()
            )
        # CCE相关服务支持
        elif service in ["cce-cluster", "cce-nodepool", "cce-node", "cce-addontemplate",
                        "cce-addoninstance", "cce-chart", "cce-release"]:
            client = (
                CceClient.new_builder()
                .with_credentials(credentials)
                .with_region(CceRegion.value_of(self.region))
                .build()
            )
        elif service == "ram-shared-resource":
            client = (
                RamClient.new_builder()
                .with_credentials(globalCredentials)
                .with_region(RamRegion.value_of("cn-north-4"))
                .build()
            )
<<<<<<< HEAD
=======
        elif service in ['as-group', 'as-config', 'as-policy']:
            client = (
                AsClient.new_builder()
                .with_credentials(credentials)
                .with_region(AsRegion.value_of(self.region))
                .build()
            )
>>>>>>> 09fa7df2
        return client

    def region_client(self, service, region):
        ak = self.ak
        sk = self.sk
        token = self.token

        if self.ak is None or self.sk is None:
            basic_provider = (
                MetadataCredentialProvider.get_basic_credential_metadata_provider()
            )
            credentials = basic_provider.get_credentials()
            ak = credentials.ak
            sk = credentials.sk
            token = credentials.security_token

        if service == "obs":
            server = "https://obs." + region + ".myhuaweicloud.com"
            client = ObsClient(
                access_key_id=ak,
                secret_access_key=sk,
                server=server,
                security_token=token,
            )
        return client

    def request(self, service):
        if service == "vpc" or service == "vpc_v2":
            request = ListSecurityGroupsRequest()
        elif service == "evs":
            request = ListVolumesRequest()
        elif service == "er":
            request = ListEnterpriseRoutersRequest()
        elif service == "cc":
            request = ListCentralNetworksRequest()
        elif service == "lts-transfer":
            request = ListTransfersRequest()
        elif service == "lts-stream":
            request = ListLogGroupsRequest()
        elif service == "config":
            request = ShowTrackerConfigRequest()
        elif service == "ecs":
            request = ListServersDetailsRequest(
                not_tags="__type_baremetal"
            )
        elif service == "deh":
            request = ListDedicatedHostsRequest()
        elif service == "obs":
            request = True
        elif service == "iam-user":
            request = ListUsersV5Request()
        elif service == "iam-policy":
            request = ListPoliciesV5Request()
        elif service == "ces":
            request = ListAlarmRulesRequest()
        elif service == "org-policy":
            request = ListPoliciesRequest()
        elif service == "org-unit":
            request = ListOrganizationalUnitsRequest()
        elif service == "org-account":
            request = ListAccountsRequest()
        elif service == "workspace":
            request = ListDesktopsDetailRequest()
        elif service == "kms":
            request = ListKeysRequest()
            request.body = ListKeysRequestBody(key_spec="ALL")
        elif service == "functiongraph":
            request = ListFunctionsRequest()
        elif service == "elb_loadbalancer":
            request = ListLoadBalancersRequest(enterprise_project_id=["all_granted_eps"])
        elif service == "elb_listener":
            request = ListListenersRequest(enterprise_project_id=["all_granted_eps"])
        elif service == "eip":
            request = ListPublicipsRequest()
        elif service == "ims":
            request = ListImagesRequest()
        elif service == "smn":
            request = ListTopicsRequest()
        elif service == "nat_gateway":
            request = ListNatGatewaysRequest()
        elif service == "nat_snat_rule":
            request = ListNatGatewaySnatRulesRequest()
        elif service == "nat_dnat_rule":
            request = ListNatGatewayDnatRulesRequest()
        elif service == "secmaster":
            request = ListWorkspacesRequest()
        elif service == "hss":
            request = ListHostStatusRequest()
        elif service == "cts-tracker":
            request = ListTrackersRequest()
        elif service == "cts-notification-smn":
            request = ListNotificationsRequest()
            request.notification_type = "smn"
        elif service == "cts-notification-func":
            request = ListNotificationsRequest()
            request.notification_type = "fun"
        elif service == "cbr-backup":
            request = ListBackupsRequest()
            request.show_replication = True
        elif service == "cbr-vault":
            request = ListVaultRequest()
        elif service == "cbr-protectable":
            request = ListProtectableRequest()
            request.protectable_type = "server"
        elif service == "sfsturbo":
            request = ListSharesRequest()
        elif service == "coc":
            request = ListInstanceCompliantRequest()
        elif service == "ram":
            request = SearchResourceShareAssociationsRequest()
            request.body = SearchResourceShareAssociationsReqBody(
                association_type="principal", association_status="associated"
            )
        elif service == "antiddos":
            request = ListDDosStatusRequest()
        elif service == 'kafka':
            request = ListInstancesRequest()
        elif service == "cdn":
            request = ListDomainsRequest(show_tags=True)
        elif service == 'reliability':
            request = RocketMQListInstancesRequest()
        elif service == 'apig-api':
            request = ListApisV2Request()
        elif service == 'apig-stage':
            request = ListEnvironmentsV2Request()
        elif service == 'apig-api-groups':
            request = ListApiGroupsV2Request()
        elif service == 'apig-instance':
            request = ListInstancesV2Request()
        elif service == 'swr':
            request = ListReposDetailsRequest()
        elif service == 'swr-image':
            request = ListRepositoryTagsRequest()
        elif service == 'ccm-ssl-certificate':
            request = ListCertificatesRequest()
            request.expired_days_since = 1095
        elif service == 'dc':
            request = ListDirectConnectsRequest()
        elif service == "bms":
            request = ListBareMetalServerDetailsRequest()
        elif service == 'rds':
            request = RdsListInstancesRequest()
        elif service == 'eg':
            request = ListSubscriptionsRequest()
        elif service == 'aom':
            request = ListMetricOrEventAlarmRuleRequest(enterprise_project_id="all_granted_eps")
        elif service == 'ccm-private-ca':
            request = ListCertificateAuthorityRequest()
        elif service == 'ccm-private-certificate':
            request = ListCertificateRequest()
        elif service == "cci":
            # CCI service uses special processing,
            # returns True indicating no need to preconstruct request object
            request = True
        elif service == 'vpcep-ep':
            request = ListEndpointsRequest()
        elif service == 'vpcep-eps':
            request = ListEndpointServiceRequest()
        elif service == "cce-cluster":
            request = ListClustersRequest()
        elif service == "cce-nodepool":
            request = ListNodePoolsRequest()
        elif service == "cce-node":
            request = ListNodesRequest()
        elif service == "cce-addontemplate":
            request = ListAddonTemplatesRequest()
        elif service == "cce-addoninstance":
            request = ListAddonInstancesRequest()
        elif service == "cce-chart":
            request = ListChartsRequest()
        elif service == "cce-release":
            request = ListReleasesRequest()
        elif service == "ram-shared-resource":
            request = SearchSharedResourcesRequest()
            request.body = SearchSharedResourcesReqBody(
                resource_owner="self"
            )
<<<<<<< HEAD
=======
        elif service == 'as-group':
            request = ListScalingGroupsRequest()
        elif service == 'as-config':
            request = ListScalingConfigsRequest()
        elif service == 'as-policy':
            request = ListAllScalingV2PoliciesRequest()
>>>>>>> 09fa7df2
        return request


class SmnClient(SmnSdkClient):
    def publish_message(self, request):
        """消息发布 - 支持跨租户

        将消息发送给Topic的所有订阅端点。当返回消息ID时，该消息已被保存并开始尝试将其推送给Topic的订阅者。为确保您的消息能够成功推送到各个订阅者，请确保您的消息内容符合当地法律法规要求。
        三种消息发送方式

        message

        message_structure

        message_template_name

        只需要设置其中一个，如果同时设置，生效的优先级为
        message_structure &gt; message_template_name &gt; message。

        Please refer to HUAWEI cloud API Explorer for details.

        :param request: Request instance for PublishMessage
        :type request: :class:`huaweicloudsdksmn.v2.PublishMessageRequest`
        :rtype: :class:`huaweicloudsdksmn.v2.PublishMessageResponse`
        """
        http_info = self._publish_message_http_info(request)
        project_id = request.topic_urn.split(":")[3]
        if project_id:
            http_info["path_params"]["project_id"] = project_id
        return self._call_api(**http_info)<|MERGE_RESOLUTION|>--- conflicted
+++ resolved
@@ -591,8 +591,6 @@
                 .with_region(RamRegion.value_of("cn-north-4"))
                 .build()
             )
-<<<<<<< HEAD
-=======
         elif service in ['as-group', 'as-config', 'as-policy']:
             client = (
                 AsClient.new_builder()
@@ -600,7 +598,6 @@
                 .with_region(AsRegion.value_of(self.region))
                 .build()
             )
->>>>>>> 09fa7df2
         return client
 
     def region_client(self, service, region):
@@ -778,15 +775,12 @@
             request.body = SearchSharedResourcesReqBody(
                 resource_owner="self"
             )
-<<<<<<< HEAD
-=======
         elif service == 'as-group':
             request = ListScalingGroupsRequest()
         elif service == 'as-config':
             request = ListScalingConfigsRequest()
         elif service == 'as-policy':
             request = ListAllScalingV2PoliciesRequest()
->>>>>>> 09fa7df2
         return request
 
 
